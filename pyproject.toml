# pyproject.toml

[build-system]
requires      = ["setuptools>=61.0.0", "wheel"]
build-backend = "setuptools.build_meta"

[project]
name = "elise"  # TODO change name, and also the folder name in src/seqlearn
<<<<<<< HEAD
version = "0.2.0"
=======
version = "0.3.0"
>>>>>>> 76b277f0
description = "Implementation of the sequence learning model by Kriener et al., 2024"
readme = "README.md"
authors =[
        { name = "Timo Gierlich", email = "timo.gierlich@unibe.ch" },
        { name = "Ben von Huenerbein", email = "ben.vonhuenerbein@unibe.ch" },
]
license = { file = "LICENSE" }
classifiers = [
    "License :: OSI Approved :: MIT Licence",
    "Programming Language :: Python",
    "Programming Language :: Python :: 3",
]
dependencies = [  # TODO: add
    "numpy >= 1.24",
    "matplotlib >= 3.7",
    "numba",
    "scipy",
    "tqdm",
]
requires-python = ">=3.9"

[tool.isort]
profile = "black"

[mypy]
plugins = "numpy.typing.mypy_plugin"

[project.urls]
Homepage = "https://github.com/TODO"
Issues = "https://github.com/TODO"<|MERGE_RESOLUTION|>--- conflicted
+++ resolved
@@ -6,11 +6,7 @@
 
 [project]
 name = "elise"  # TODO change name, and also the folder name in src/seqlearn
-<<<<<<< HEAD
-version = "0.2.0"
-=======
 version = "0.3.0"
->>>>>>> 76b277f0
 description = "Implementation of the sequence learning model by Kriener et al., 2024"
 readme = "README.md"
 authors =[
