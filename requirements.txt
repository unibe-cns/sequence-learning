# TODO: add versions
pip >= 23.0

# developement tools etc.
flake8  # linting tool for python. Is used as pre-commit hook
black  # automatic code formatter, PEP8 conform, used as pre-commit hook
black[jupyter]  # the same for jupyter notebooks
isort  # sorts the imports, pre-commmit hook
pre-commit  # well, the pre-commit hook thing
sphinx  # automatic documentation tool
pytest  # very powerful testing framework in python
pytest-sugar  # make pytest appearance look nicer
pytest-cov  # report the test coverage
nbstripout  # strips the outputs from jupiter notebooks. Very handy when using
# jupyter with git. pre-commit hook
mypy  # type checking in python
setuptools >= 67.0

# add here the actual dependencies:
numpy
matplotlib
jupyterlab
<<<<<<< HEAD
tqdm
scipy
=======
scipy
numba
>>>>>>> a045f062
<|MERGE_RESOLUTION|>--- conflicted
+++ resolved
@@ -20,10 +20,6 @@
 numpy
 matplotlib
 jupyterlab
-<<<<<<< HEAD
 tqdm
 scipy
-=======
-scipy
-numba
->>>>>>> a045f062
+numba