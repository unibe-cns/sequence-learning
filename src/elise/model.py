#!/usr/bin/env python3
from abc import ABC, abstractmethod
from typing import Tuple

import numba
import numpy as np
import numpy.typing as npt

from .config import NetworkConfig, NeuronConfig, WeightConfig
from .rate_buffer import Buffer
<<<<<<< HEAD

# disable numba jit for debugging etc.
numba.config.DISABLE_JIT = False
=======
>>>>>>> 1e416644


class Weights(ABC):
    """
    Base class for weight matrices in neural networks.
    """

    def __init__(self, weight_config: WeightConfig):
        pass

    @abstractmethod
    def create_weight_matrix(self, num_vis: int, num_lat: int):
        pass


class DendriticWeights(Weights):
    """
    Class for creating dendritic weight matrices.
    """

    def __init__(self, weight_config: WeightConfig):
        super().__init__(weight_config)
        self.W_vis_vis = weight_config.W_vis_vis
        self.W_vis_lat = weight_config.W_vis_lat
        self.W_lat_vis = weight_config.W_lat_vis
        self.W_lat_lat = weight_config.W_lat_lat

    def create_weight_matrix(self, num_vis: int, num_lat: int) -> Tuple[npt.NDArray]:
        # Implement the dendritic weight matrix creation logic here
        # Using self.W_out_out, self.W_out_lat, self.W_lat_out, self.W_lat_lat
        weight_matrix = None

        return weight_matrix


class SomaticWeights(Weights):
    """
    Class for creating somatic weight matrices.
    """

    def __init__(self, weight_config: WeightConfig):
        super().__init__(weight_config)
        self.p = weight_config.p
        self.q = weight_config.q
        self.p0 = weight_config.p0
        self.p_first = 1 - self.p0
        self.rng = np.random.default_rng(seed=weight_config.som_seed)

    def create_weight_matrix(self, num_vis: int, num_lat: int) -> Tuple[npt.NDArray]:
        """
        Create a somatic weight matrix based on probabilistic connection rules.
        """

        num_total = num_vis + num_lat
        neurons_outgoing = np.arange(num_total)
        neurons_incoming = np.arange(num_vis, num_total)
        weight_matrix = np.zeros((num_total, num_total))

        # Incoming connections
        connections_in = np.zeros(num_total)
        connections_in[:num_vis] = 1

        # Outgoing connections
        connections_out = np.zeros(num_total)

        # Neurons that can make a connection
        neurons_unspent = np.arange(num_total)
        neurons_looking = neurons_outgoing[connections_in > 0]

        while len(neurons_looking) > 0:
            for idx_pre in neurons_looking:
                while np.isin(idx_pre, neurons_looking):
                    # Probability for forming connection
                    if connections_out[idx_pre] == 0:
                        prob_out = 1 - self.p0
                    else:
                        prob_out = np.power(self.p, connections_out[idx_pre])

                    # Test for formation
                    formation = self.rng.binomial(1, prob_out)
                    if not formation:
                        # Remove neuron pre from list of unspent neurons
                        neurons_unspent = neurons_unspent[neurons_unspent != idx_pre]
                        neurons_looking = np.delete(neurons_looking, 0)
                    else:
                        # Exclude connections to self and to neurons already connected
                        possible_post = neurons_incoming[neurons_incoming != idx_pre]
                        neurons_connected = np.where(weight_matrix[:, idx_pre] == 1)[0]
                        possible_post = np.setdiff1d(possible_post, neurons_connected)

                        formed = 0
                        while not formed:
                            post_idx = self.rng.choice(possible_post)
                            prob_in = np.power(self.q, connections_in[post_idx])
                            accept = self.rng.binomial(1, prob_in)
                            if accept:
                                # Add connection to matrix
                                weight_matrix[post_idx, idx_pre] = 1
                                connections_out[idx_pre] += 1
                                connections_in[post_idx] += 1
                                if np.isin(post_idx, neurons_unspent):
                                    neurons_unspent = neurons_unspent[
                                        neurons_unspent != post_idx
                                    ]
                                    neurons_looking = np.append(
                                        neurons_looking, post_idx
                                    )
                                formed = 1
                            else:
                                continue

        if np.sum(weight_matrix) != np.sum(connections_in) - num_vis:
            print("Problem with total connections")

        return weight_matrix


class Neurons:
    def __init__(
        self, neuron_params: NeuronConfig, num_neurons: int, rate_buffer: Buffer
    ):
        # Parameters
        self.C_v = neuron_params.C_v
        self.C_u = neuron_params.C_u
        self.E_l = neuron_params.E_l
        self.E_exc = neuron_params.E_exc
        self.E_inh = neuron_params.E_inh
        self.g_l = neuron_params.g_l
        self.g_den = neuron_params.g_den
        self.g_exc = neuron_params.g_exc
        self.g_inh = neuron_params.g_inh
        self.a = neuron_params.a
        self.b = neuron_params.b
        self.d_den = neuron_params.d_den
        self.d_som = neuron_params.d_som
        self.d_int = neuron_params.d_int
        self.lam = neuron_params.lam

        # Dynamical variables
        self.v = np.ones(num_neurons) * self.E_l
        self.u = np.ones(num_neurons) * self.E_l
        self.r_bar = np.ones(num_neurons) * self.phi(self.E_l)
        self.r = np.ones(num_neurons) * self.phi(self.E_l)
        self.I_den = np.zeros(num_neurons)
        self.I_som = np.zeros(num_neurons)
        self.rate_buffer = rate_buffer(num_neurons)


class Network:
    def __init__(
        self,
        network_params: NetworkConfig,
        weight_params: WeightConfig,
        neuron_params: NeuronConfig,
        dendritic_weights: DendriticWeights,
        somatic_weights: SomaticWeights,
        neurons: Neurons,
        rate_buffer: Buffer,
    ):
        self.num_lat = network_params.num_lat
        self.num_vis = network_params.num_vis
        self.num_all = self.num_lat + self.num_vis
        self.dendritic_weights = dendritic_weights.create_weight_matrix(
            weight_params, self.num_lat, self.num_vis
        )
        self.somatic_weights = somatic_weights.create_weight_matrix(
            weight_params, self.num_vis, self.num_lat
        )
        self.neurons = neurons(neuron_params, self.num_all, rate_buffer)

    def simulation_step(self, dt):
        # Implement simulation step logic here
        pass

    def update(self):
        # Implement update logic here
        pass


#####################################
# equations of the dynamical system #
#####################################


@numba.njit
def eq_phi(u: npt.NDArray | float, a: float, b: float) -> npt.NDArray:
    """Activation function."""
    return 1.0 / (1 + np.exp(a * (b - u)))


@numba.njit()
def eq_i_den(r_delayed: npt.NDArray, w_den: npt.NDArray) -> npt.NDArray:
    """Dendritic synaptic current."""
    i_den = np.dot(w_den, r_delayed)
    return i_den


@numba.vectorize()
def eq_syn_cond(r_delay: float, g_0: float, phi_el: float) -> float:
    """Calc the synaptic conductances for the somatic weights."""
    if r_delay > phi_el:
        return r_delay * g_0
    else:
        return phi_el * g_0


@numba.njit()
def eq_rescale_v(v: npt.NDArray, g_l: float, g_den: float, E_l: float) -> npt.NDArray:
    """Rescale dendritic voltage to somatic for plasticity."""
    return (g_l * E_l + g_den * v) / (g_l + g_den)


@numba.njit()
def eq_drbar_dt(
    r_bar: npt.NDArray, r_delay: npt.NDArray, g_l: float, g_den: float
) -> npt.NDArray:
    """Diff. eq. for the lowpass filtered rate used in the plasticity."""
    return -g_l * r_bar + (g_l * g_den) / (g_l + g_den) * r_delay


@numba.njit()
def eq_i_som(
    w_som: npt.NDArray,
    g_exc: npt.NDArray,
    g_inh: npt.NDArray,
    u: npt.NDArray,
    E_exc: float,
    E_inh: float,
) -> npt.NDArray:
    """Calculate the somatic input current w/o teaching synapses."""
    i_som = np.dot(w_som, g_exc) * (E_exc - u) + np.dot(w_som, g_inh) * (E_inh - u)
    return i_som


@numba.njit()
def eq_cond_exc_inp(
    u_inp: npt.NDArray, lam: float, g_l: float, g_den: float, E_exc: float, E_inh: float
) -> npt.NDArray:
    """Calc the axcitatory conductances for the input."""
    g_exc = lam * (g_l + g_den) * (E_inh - u_inp) / ((1 - lam) * (E_inh - E_exc))
    return g_exc


@numba.njit()
def eq_cond_inh_inp(
    u_inp: npt.NDArray, lam: float, g_l: float, g_den: float, E_exc: float, E_inh: float
) -> npt.NDArray:
    """Calc the excitatory conductances for the input."""
    g_exc = lam * (g_l + g_den) * (u_inp - E_exc) / ((1 - lam) * (E_inh - E_exc))
    return g_exc


@numba.njit()
def eq_i_inp(
    g_exc_inp: npt.NDArray,
    g_inh_inp: npt.NDArray,
    u: npt.NDArray,
    E_exc: float,
    E_inh: float,
) -> npt.NDArray:
    """Calc the synaptic current of the input synapses.

    This is added only to the visible neurons.
    """
    i_inp = g_exc_inp * (E_exc - u) + g_inh_inp * (E_inh - u)
    return i_inp


@numba.njit()
def eq_dvdt(
    v: npt.NDArray, i_den: npt.NDArray, C_m: float, g_l: float, E_l: float
) -> npt.NDArray:
    """Diff. eq. for the dendritic potential v."""
    dvdt = (-g_l * (v - E_l) + i_den) / C_m
    return dvdt


@numba.njit()
def eq_dudt(
    u: npt.NDArray,
    v: npt.NDArray,
    i_som: npt.NDArray,
    C_m: float,
    g_l: float,
    g_den: float,
    E_l: float,
) -> npt.NDArray:
    """Diff. eq. for the somatic potential."""
    dudt = (-g_l * (u - E_l) + g_den * (v - u) + i_som) / C_m
    return dudt


@numba.njit()
def eq_dwdt(phi_u: npt.NDArray, phi_v: npt.NDArray, r_bar: npt.NDArray) -> npt.NDArray:
    """Urbanczik-Senn plasiticity rule."""
    dwdt = np.outer(phi_u - phi_v, r_bar)
    return dwdt


@numba.njit()
def total_diff_eq(
    u: npt.NDArray,
    v: npt.NDArray,
    w_den: npt.NDArray,
    r_bar: npt.NDArray,
    r_den: npt.NDArray,
    r_exc: npt.NDArray,
    r_inh: npt.NDArray,
    u_inp: npt.NDArray,
    w_som: npt.NDArray,
    C_u: float,
    C_v: float,
    g_l: float,
    g_den: float,
    g_exc_0: float,
    g_inh_0: float,
    E_l: float,
    E_exc: float,
    E_inh: float,
    a: float,
    b: float,
    lam: float,
) -> Tuple[npt.NDArray, npt.NDArray, npt.NDArray, npt.NDArray]:
    """
    Calculate the total differential equations for a neural network model.

    This function computes the time derivatives of membrane potentials, synaptic
    weights, and firing rates for a network of neurons with dendritic and somatic
    compartments.

    :param u: Somatic membrane potentials, dynamic model variable (1-dim vector of size N)  # noqa
    :type u: numpy.ndarray
    :param v: Dendritic membrane potentials, dynamic model variable (1-dim vector of size N)  # noqa
    :type v: numpy.ndarray
    :param w_den: Dendritic synaptic weights, dynamic model variable (2-dim matrix of size NxN)  # noqa
    :type w_den: numpy.ndarray
    :param r_bar: Average firing rates, dynamic model variable (1-dim vector of size N)  # noqa
    :type r_bar: numpy.ndarray
    :param r_den: Delayed dendritic firing rates, instanteous variable (1-dim vector of size N)  # noqa
    :type r_den: numpy.ndarray
    :param r_exc: delayed somatic excitatory rates, instanteous variable (1-dim vector of size N)  # noqa
    :type r_exc: numpy.ndarray
    :param r_inh: delayed somatic inhibitory rates, instanteous variable (1-dim vector of size N)  # noqa
    :type r_inh: numpy.ndarray
    :param u_inp: Input membrane potentials, instanteous variable (1-dim vector of size N_visible)  # noqa
    :type u_inp: numpy.ndarray
    :param w_som: Sparse somatic synaptic weights, fixed model parameter (2-dim matrix of size NxN)  # noqa
    :type w_som: numpy.ndarray
    :param C_u: Somatic membrane capacitance, fixed model parameter
    :type C_u: float
    :param C_v: Dendritic membrane capacitance, fixed model parameter
    :type C_v: float
    :param g_l: Leak conductance, fixed model parameter
    :type g_l: float
    :param g_den: Dendritic coupling conductance, fixed model parameter
    :type g_den: float
    :param g_exc_0: Baseline excitatory conductance, fixed model parameter
    :type g_exc_0: float
    :param g_inh_0: Baseline inhibitory conductance, fixed model parameter
    :type g_inh_0: float
    :param E_l: Leak reversal potential, fixed model parameter
    :type E_l: float
    :param E_exc: Excitatory reversal potential, fixed model parameter
    :type E_exc: float
    :param E_inh: Inhibitory reversal potential, fixed model parameter
    :type E_inh: float
    :param a: Activation function parameter, fixed model parameter
    :type a: float
    :param b: Activation function parameter, fixed model parameter
    :type b: float
    :param lam: Input scaling factor, fixed model parameter
    :type lam: float

    :return: Tuple containing time derivatives of u, v, w, and r_bar
    :rtype: Tuple[numpy.ndarray, numpy.ndarray, numpy.ndarray, numpy.ndarray]

    This function implements various equations for neural dynamics, including:
    - Dendritic and somatic currents
    - Synaptic conductances
    - Membrane potential dynamics
    - Firing rate dynamics
    - Synaptic plasticity

    The function uses helper functions (not shown here) to compute individual components
    of the model, such as eq_i_den, eq_syn_cond, eq_i_som, etc.
    """
    phi_el = eq_phi(E_l, a, b)
    num_vis = len(u_inp)

    # somato-dendritic connections
    i_den = eq_i_den(r_den, w_den)  # eq. 8

    # somato-somatic conentions
    g_exc = eq_syn_cond(r_exc, g_exc_0, phi_el)  # eq. 10
    g_inh = eq_syn_cond(r_inh, g_inh_0, phi_el)  # eq. 11
    i_som = eq_i_som(w_som, g_exc, g_inh, u, E_exc, E_inh)
    # input to visible layer
    g_exc_inp = eq_cond_exc_inp(u_inp, lam, g_l, g_den, E_exc, E_inh)
    g_inh_inp = eq_cond_inh_inp(u_inp, lam, g_l, g_den, E_exc, E_inh)
    i_som_inp = eq_i_inp(g_exc_inp, g_inh_inp, u[:num_vis], E_exc, E_inh)
    # total somatic input current:
    i_som[:num_vis] += i_som_inp

    # differential equations:
    dvdt = eq_dvdt(v, i_den, C_v, g_l, E_l)
    dudt = eq_dudt(u, v, i_som, C_u, g_l, g_den, E_l)
    dr_bar_dt = eq_drbar_dt(r_bar, r_den, g_l, g_den)
    # plasticity
    phi_u = eq_phi(u, a, b)
    v_rescaled = eq_rescale_v(v, g_l, g_den, E_l)
    phi_v = eq_phi(v_rescaled, a, b)
    dwdt = eq_dwdt(phi_u, phi_v, r_bar)

    return dudt, dvdt, dwdt, dr_bar_dt<|MERGE_RESOLUTION|>--- conflicted
+++ resolved
@@ -8,12 +8,10 @@
 
 from .config import NetworkConfig, NeuronConfig, WeightConfig
 from .rate_buffer import Buffer
-<<<<<<< HEAD
+
 
 # disable numba jit for debugging etc.
 numba.config.DISABLE_JIT = False
-=======
->>>>>>> 1e416644
 
 
 class Weights(ABC):
